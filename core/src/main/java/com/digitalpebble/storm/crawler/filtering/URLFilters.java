/**
 * Licensed to DigitalPebble Ltd under one or more
 * contributor license agreements.  See the NOTICE file distributed with
 * this work for additional information regarding copyright ownership.
 * DigitalPebble licenses this file to You under the Apache License, Version 2.0
 * (the "License"); you may not use this file except in compliance with
 * the License.  You may obtain a copy of the License at
 *
 *     http://www.apache.org/licenses/LICENSE-2.0
 *
 * Unless required by applicable law or agreed to in writing, software
 * distributed under the License is distributed on an "AS IS" BASIS,
 * WITHOUT WARRANTIES OR CONDITIONS OF ANY KIND, either express or implied.
 * See the License for the specific language governing permissions and
 * limitations under the License.
 */

package com.digitalpebble.storm.crawler.filtering;

import java.io.IOException;
import java.io.InputStream;
import java.net.URL;
import java.util.ArrayList;
import java.util.Iterator;
import java.util.List;
import java.util.Map;

import org.slf4j.LoggerFactory;

import com.digitalpebble.storm.crawler.Metadata;
import com.fasterxml.jackson.databind.JsonNode;
import com.fasterxml.jackson.databind.ObjectMapper;
import com.fasterxml.jackson.databind.node.NullNode;

/**
 * Wrapper for the URLFilters defined in a JSON configuration
 */
public class URLFilters implements URLFilter {

    private static final org.slf4j.Logger LOG = LoggerFactory
            .getLogger(URLFilters.class);

    private URLFilter[] filters;

    /**
     * Loads the filters from a JSON configuration file
     * 
     * @throws IOException
     */
    public URLFilters(Map stormConf, String configFile) throws IOException {
        // load the JSON configFile
        // build a JSON object out of it
        JsonNode confNode;
        try (InputStream confStream = getClass().getClassLoader()
                .getResourceAsStream(configFile)) {
            ObjectMapper mapper = new ObjectMapper();
            confNode = mapper.readValue(confStream, JsonNode.class);
        } catch (Exception e) {
            throw new IOException("Unable to build JSON object from file", e);
        }

        configure(stormConf, confNode);
    }

    @Override
    public String filter(URL sourceUrl, Metadata sourceMetadata,
            String urlToFilter) {
        String normalizedURL = urlToFilter;
        for (URLFilter filter : filters) {
<<<<<<< HEAD
            normalizedURL = filter.filter(sourceUrl, sourceMetadata,
                    normalizedURL);
=======
            long start = System.currentTimeMillis();
            normalizedURL = filter.filter(sourceUrl, sourceMetadata,
                    normalizedURL);
            long end = System.currentTimeMillis();
            LOG.debug("URLFilter {} took {} msec", filter.getClass().getName(),
                    (end - start));
>>>>>>> 949f9e6b
            if (normalizedURL == null)
                break;
        }
        return normalizedURL;
    }

    @Override
    public void configure(Map stormConf, JsonNode jsonNode) {
        // initialises the filters
        List<URLFilter> filterLists = new ArrayList<URLFilter>();

        // get the filters part
        String name = getClass().getCanonicalName();
        jsonNode = jsonNode.get(name);

        if (jsonNode == null) {
            LOG.info("No field {} in JSON config. Skipping", name);
            filters = new URLFilter[0];
            return;
        }

        // conf node contains a list of objects
        Iterator<JsonNode> filterIter = jsonNode.elements();
        while (filterIter.hasNext()) {
            JsonNode afilterNode = filterIter.next();
            String filterName = "<unnamed>";
            JsonNode nameNode = afilterNode.get("name");
            if (nameNode != null) {
                filterName = nameNode.textValue();
            }
            JsonNode classNode = afilterNode.get("class");
            if (classNode == null) {
                LOG.error("Filter {} doesn't specified a 'class' attribute",
                        filterName);
                continue;
            }
            String className = classNode.textValue().trim();
            filterName += '[' + className + ']';

            // check that it is available and implements the interface URLFilter
            try {
                Class<?> filterClass = Class.forName(className);
                boolean interfaceOK = URLFilter.class
                        .isAssignableFrom(filterClass);
                if (!interfaceOK) {
                    LOG.error("Class {} does not implement URLFilter",
                            className);
                    continue;
                }
                URLFilter filterInstance = (URLFilter) filterClass
                        .newInstance();

                JsonNode paramNode = afilterNode.get("params");
                if (paramNode != null) {
                    filterInstance.configure(stormConf, paramNode);
                } else {
                    filterInstance.configure(stormConf, NullNode.getInstance());
                }

                filterLists.add(filterInstance);
                LOG.info("Loaded instance of class {}", className);
            } catch (Exception e) {
                LOG.error("Can't setup {}: {}", filterName, e);
                continue;
            }
        }

        filters = filterLists.toArray(new URLFilter[filterLists.size()]);
    }
}<|MERGE_RESOLUTION|>--- conflicted
+++ resolved
@@ -67,17 +67,12 @@
             String urlToFilter) {
         String normalizedURL = urlToFilter;
         for (URLFilter filter : filters) {
-<<<<<<< HEAD
-            normalizedURL = filter.filter(sourceUrl, sourceMetadata,
-                    normalizedURL);
-=======
             long start = System.currentTimeMillis();
             normalizedURL = filter.filter(sourceUrl, sourceMetadata,
                     normalizedURL);
             long end = System.currentTimeMillis();
             LOG.debug("URLFilter {} took {} msec", filter.getClass().getName(),
                     (end - start));
->>>>>>> 949f9e6b
             if (normalizedURL == null)
                 break;
         }
